--- conflicted
+++ resolved
@@ -15,13 +15,8 @@
     ];
   dontStrip = true;         # No extra stripping (preserve debug info)
   installPhase = ''
-<<<<<<< HEAD
-    install -D src/luajit $out/bin/raptorjit
+    install -D src/raptorjit $out/bin/raptorjit
     install -D src/lj_dwarf.dwo $out/lib/raptorjit.dwo
-=======
-    mkdir -p $out/bin
-    cp src/raptorjit $out/bin/raptorjit
->>>>>>> fcf7053d
   '';
 
   enableParallelBuilding = true;  # Do 'make -j'
