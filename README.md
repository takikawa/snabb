# Snabb

Snabb (formerly "Snabb Switch") is a simple and fast packet networking toolkit.

We are also a grassroots community of programmers and network
engineers who help each other to build and deploy new network
elements. We care about practical applications and finding simpler
ways to do things.

The Snabb community are active in
[applying modern programming techniques](http://blog.ipspace.net/2014/09/snabb-switch-deep-dive-on-software-gone.html),
[do-it-yourself operator networking](http://blog.ipspace.net/2014/12/l2vpn-over-ipv6-with-snabb-switch-on.html),
[high-level device drivers](https://github.com/snabbco/snabb/blob/master/src/apps/intel/intel10g.lua),
[fast userspace virtio networking](http://www.virtualopensystems.com/en/solutions/guides/snabbswitch-qemu/),
[universal SIMD protocol offloads](https://groups.google.com/d/msg/snabb-devel/aez4pEnd4ow/WrXi5N7nxfkJ), and
[applying compiler technology to networking](https://archive.fosdem.org/2015/schedule/event/packet_filtering_pflua/).

You are welcome to join our community. If you have an application that
you want to build, or you want to use one that we are already
developing, or you want to contribute in some other way, then please
join the [snabb-devel mailing
list](https://groups.google.com/forum/#!forum/snabb-devel) and read
on.

## How does it work?

Snabb is written using these main techniques:

- Lua, a high-level programming language that is easy to learn.
- LuaJIT, a just-in-time compiler that is competitive with C.
- Ethernet I/O with no kernel overhead ("kernel bypass" mode).

Snabb compiles into a stand-alone executable called
`snabb`. This single binary includes multiple applications and runs on
<<<<<<< HEAD
any modern Linux distribution. (You could think of it as a
=======
any modern [Linux/x86-64](src/doc/porting.md) distribution. (You could
think of it as a
>>>>>>> 226a1caf
[busybox](https://en.wikipedia.org/wiki/BusyBox#Single_binary) for
networking.)

## How is it being used?

The first generation of Snabb applications include:

### snabbnfv

[Snabb NFV](src/program/snabbnfv/) makes QEMU/KVM networking
performance practical for applications that require high packet rates,
such as ISP core routers. This is intended for people who want to
process up to 100 Gbps or 50 Mpps of Virtio-net network traffic per
server. We originally developed Snabb NFV to support Deutsche
Telekom's [TeraStream](https://ripe67.ripe.net/archives/video/3/)
network.

You can deploy Snabb NFV stand-alone with QEMU or you can integrate it
with a cloud computing platform such as OpenStack.

### lwAFTR

[Snabb lwAFTR](src/program/lwaftr/) is the internet-facing component of
"lightweight 4-over-6" (lw4o6), an IPv6 transition technology.  An ISP
can use lwAFTR functions to provide its users with access to the IPv4
internet while maintaining a simple IPv6-only internal network.  An ISP
deploying Snabb lwAFTR can also configure lw4o6 to share IPv4 addresses
between multiple different customers, ameliorating the IPv4 address
space exhaustion problem and lowering costs.  See the [lwAFTR
documentation](src/program/lwaftr/doc/) for more details.

### VPWS

VPWS (Virtual Private Wire Service) is a Layer-2 VPN application being
developed by Alexander Gall at [SWITCH](http://www.switch.ch/). His Github
[`vpn` branch](https://github.com/alexandergall/snabbswitch/tree/vpn)
is the master line of development.

### packetblaster

[packetblaster](src/program/packetblaster/) generates load by
replaying a [pcap format](https://en.wikipedia.org/wiki/Pcap) trace
file or synthesizing customizable packets onto any number of Intel 82599 10-Gigabit network
interfaces. This is very efficient: only a small % of one core per CPU
is required even for hundreds of Gbps of traffic. Because so little
CPU resources are required you can run packetblaster on a small server
or even directly on a Device Under Test.

### snsh

[snsh](src/program/snsh/) (Snabb Shell) is a tool for interactively
experimenting with Snabb. It provides direct access to all APIs
using a Lua shell. You can operate snsh either from script files or
from an interactive shell.

## How do I get started?

Setting up a Snabb development environment takes around one
minute:

```
$ git clone https://github.com/SnabbCo/snabbswitch
$ cd snabbswitch
$ make -j
$ src/snabb --help
```

The `snabb` binary is stand-alone, includes all of the applications,
and can be copied between machines.

For example, to install on the local machine and use as a load generator:

```
$ cp src/snabb /usr/local/bin/
$ sudo snabb packetblaster replay capture.pcap 01:00.0
```

## How do I get involved?

Here are the ways you can get involved:

- Use the Snabb applications in your network.
- Join the [snabb-devel mailing list](https://groups.google.com/forum/#!forum/snabb-devel).
- Send a mail to [introduce yourself](https://groups.google.com/forum/#!searchin/snabb-devel/introduce/snabb-devel/d8t6hGClnQY/flztyLiIGzoJ) to the community (don't be shy!).
- Create your very own application: [Getting Started](src/doc/getting-started.md).
<|MERGE_RESOLUTION|>--- conflicted
+++ resolved
@@ -32,12 +32,8 @@
 
 Snabb compiles into a stand-alone executable called
 `snabb`. This single binary includes multiple applications and runs on
-<<<<<<< HEAD
-any modern Linux distribution. (You could think of it as a
-=======
 any modern [Linux/x86-64](src/doc/porting.md) distribution. (You could
 think of it as a
->>>>>>> 226a1caf
 [busybox](https://en.wikipedia.org/wiki/BusyBox#Single_binary) for
 networking.)
 
