--- conflicted
+++ resolved
@@ -6,11 +6,7 @@
 
 # Required submodule versions.
 # Defined here to detect version mismatches at build time.
-<<<<<<< HEAD
-LUAJIT_VSN    := "v2.0.4-296-g5de95ed"
-=======
 LUAJIT_VSN    := "v2.0.4-306-gfe56522"
->>>>>>> e52c77a2
 LJSYSCALL_VSN := "v0.10-65-g7081d97"
 PFLUA_VSN     := "13b194e7a214faae5c3d2916a998418fc841dbc2"
 
