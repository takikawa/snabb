/*
** JIT library.
** Copyright (C) 2005-2017 Mike Pall. See Copyright Notice in luajit.h
*/

#define lib_jit_c
#define LUA_LIB

#include "lua.h"
#include "lauxlib.h"
#include "lualib.h"

#include "lj_obj.h"
#include "lj_gc.h"
#include "lj_err.h"
#include "lj_debug.h"
#include "lj_str.h"
#include "lj_tab.h"
#include "lj_state.h"
#include "lj_bc.h"
#include "lj_ctype.h"
#include "lj_ir.h"
#include "lj_jit.h"
#include "lj_ircall.h"
#include "lj_iropt.h"
#include "lj_target.h"
#include "lj_trace.h"
#include "lj_dispatch.h"
#include "lj_vm.h"
#include "lj_lib.h"

#include "luajit.h"

/* -- jit.* functions ----------------------------------------------------- */

#define LJLIB_MODULE_jit

static int setjitmode(lua_State *L, int mode)
{
  int idx = 0;
  if (L->base == L->top || tvisnil(L->base)) {  /* jit.on/off/flush([nil]) */
    mode |= LUAJIT_MODE_ENGINE;
  } else {
    /* jit.on/off/flush(func|proto, nil|true|false) */
    if (tvisfunc(L->base) || tvisproto(L->base))
      idx = 1;
    else if (!tvistrue(L->base))  /* jit.on/off/flush(true, nil|true|false) */
      goto err;
    if (L->base+1 < L->top && tvisbool(L->base+1))
      mode |= boolV(L->base+1) ? LUAJIT_MODE_ALLFUNC : LUAJIT_MODE_ALLSUBFUNC;
    else
      mode |= LUAJIT_MODE_FUNC;
  }
  if (luaJIT_setmode(L, idx, mode) != 1) {
    if ((mode & LUAJIT_MODE_MASK) == LUAJIT_MODE_ENGINE)
      lj_err_caller(L, LJ_ERR_NOJIT);
  err:
    lj_err_argt(L, 1, LUA_TFUNCTION);
  }
  return 0;
}

LJLIB_CF(jit_on)
{
  return setjitmode(L, LUAJIT_MODE_ON);
}

LJLIB_CF(jit_off)
{
  return setjitmode(L, LUAJIT_MODE_OFF);
}

LJLIB_CF(jit_flush)
{
  if (L->base < L->top && tvisnumber(L->base)) {
    int traceno = lj_lib_checkint(L, 1);
    luaJIT_setmode(L, traceno, LUAJIT_MODE_FLUSH|LUAJIT_MODE_TRACE);
    return 0;
  }
  return setjitmode(L, LUAJIT_MODE_FLUSH);
}

/* Push a string for every flag bit that is set. */
static void flagbits_to_strings(lua_State *L, uint32_t flags, uint32_t base,
				const char *str)
{
  for (; *str; base <<= 1, str += 1+*str)
    if (flags & base)
      setstrV(L, L->top++, lj_str_new(L, str+1, *(uint8_t *)str));
}

LJLIB_CF(jit_status)
{
  jit_State *J = L2J(L);
  L->top = L->base;
  setboolV(L->top++, (J->flags & JIT_F_ON) ? 1 : 0);
  flagbits_to_strings(L, J->flags, JIT_F_CPU_FIRST, JIT_F_CPUSTRING);
  flagbits_to_strings(L, J->flags, JIT_F_OPT_FIRST, JIT_F_OPTSTRING);
  return (int)(L->top - L->base);
}

LJLIB_PUSH(top-5) LJLIB_SET(os)
LJLIB_PUSH(top-4) LJLIB_SET(arch)
LJLIB_PUSH(top-3) LJLIB_SET(version_num)
LJLIB_PUSH(top-2) LJLIB_SET(version)

#include "lj_libdef.h"

/* -- jit.opt module ------------------------------------------------------ */


#define LJLIB_MODULE_jit_opt

/* Parse optimization level. */
static int jitopt_level(jit_State *J, const char *str)
{
  if (str[0] >= '0' && str[0] <= '9' && str[1] == '\0') {
    uint32_t flags;
    if (str[0] == '0') flags = JIT_F_OPT_0;
    else if (str[0] == '1') flags = JIT_F_OPT_1;
    else if (str[0] == '2') flags = JIT_F_OPT_2;
    else flags = JIT_F_OPT_3;
    J->flags = (J->flags & ~JIT_F_OPT_MASK) | flags;
    return 1;  /* Ok. */
  }
  return 0;  /* No match. */
}

/* Parse optimization flag. */
static int jitopt_flag(jit_State *J, const char *str)
{
  const char *lst = JIT_F_OPTSTRING;
  uint32_t opt;
  int set = 1;
  if (str[0] == '+') {
    str++;
  } else if (str[0] == '-') {
    str++;
    set = 0;
  } else if (str[0] == 'n' && str[1] == 'o') {
    str += str[2] == '-' ? 3 : 2;
    set = 0;
  }
  for (opt = JIT_F_OPT_FIRST; ; opt <<= 1) {
    size_t len = *(const uint8_t *)lst;
    if (len == 0)
      break;
    if (strncmp(str, lst+1, len) == 0 && str[len] == '\0') {
      if (set) J->flags |= opt; else J->flags &= ~opt;
      return 1;  /* Ok. */
    }
    lst += 1+len;
  }
  return 0;  /* No match. */
}

/* Parse optimization parameter. */
static int jitopt_param(jit_State *J, const char *str)
{
  const char *lst = JIT_P_STRING;
  int i;
  for (i = 0; i < JIT_P__MAX; i++) {
    size_t len = *(const uint8_t *)lst;
    lua_assert(len != 0);
    if (strncmp(str, lst+1, len) == 0 && str[len] == '=') {
      int32_t n = 0;
      const char *p = &str[len+1];
      while (*p >= '0' && *p <= '9')
	n = n*10 + (*p++ - '0');
      if (*p) return 0;  /* Malformed number. */
      J->param[i] = n;
      if (i == JIT_P_hotloop)
	lj_dispatch_init_hotcount(J2G(J));
      return 1;  /* Ok. */
    }
    lst += 1+len;
  }
  return 0;  /* No match. */
}

/* jit.opt.start(flags...) */
LJLIB_CF(jit_opt_start)
{
  jit_State *J = L2J(L);
  int nargs = (int)(L->top - L->base);
  if (nargs == 0) {
    J->flags = (J->flags & ~JIT_F_OPT_MASK) | JIT_F_OPT_DEFAULT;
  } else {
    int i;
    for (i = 1; i <= nargs; i++) {
      const char *str = strdata(lj_lib_checkstr(L, i));
      if (!jitopt_level(J, str) &&
	  !jitopt_flag(J, str) &&
	  !jitopt_param(J, str))
	lj_err_callerv(L, LJ_ERR_JITOPT, str);
    }
  }
  return 0;
}

#include "lj_libdef.h"


/* -- jit.vmprofile module  ----------------------------------------------- */

#ifdef LUAJIT_VMPROFILE

#define LJLIB_MODULE_jit_vmprofile

LJLIB_CF(jit_vmprofile_start)
{
  luaJIT_vmprofile_start(L);
  return 0;
}

LJLIB_CF(jit_vmprofile_stop)
{
  luaJIT_vmprofile_stop(L);
  return 0;
}

#include "lj_libdef.h"

static int luaopen_jit_vmprofile(lua_State *L)
{
  LJ_LIB_REG(L, NULL, jit_vmprofile);
  return 1;
}

#endif

/* -- JIT compiler initialization ----------------------------------------- */

/* Default values for JIT parameters. */
static const int32_t jit_param_default[JIT_P__MAX+1] = {
#define JIT_PARAMINIT(len, name, value)	(value),
JIT_PARAMDEF(JIT_PARAMINIT)
#undef JIT_PARAMINIT
  0
};


/* Arch-dependent CPU detection. */
static uint32_t jit_cpudetect(lua_State *L)
{
  uint32_t flags = 0;
  uint32_t vendor[4];
  uint32_t features[4];
  if (lj_vm_cpuid(0, vendor) && lj_vm_cpuid(1, features)) {
    flags |= ((features[3] >> 26)&1) * JIT_F_SSE2;
    flags |= ((features[2] >> 0)&1) * JIT_F_SSE3;
    flags |= ((features[2] >> 19)&1) * JIT_F_SSE4_1;
    if (vendor[2] == 0x6c65746e) {  /* Intel. */
      if ((features[0] & 0x0fff0ff0) == 0x000106c0)  /* Atom. */
	flags |= JIT_F_LEA_AGU;
    } else if (vendor[2] == 0x444d4163) {  /* AMD. */
      uint32_t fam = (features[0] & 0x0ff00f00);
      if (fam >= 0x00000f00)  /* K8, K10. */
	flags |= JIT_F_PREFER_IMUL;
    }
    if (vendor[0] >= 7) {
      uint32_t xfeatures[4];
      lj_vm_cpuid(7, xfeatures);
      flags |= ((xfeatures[1] >> 8)&1) * JIT_F_BMI2;
    }
  }
  /* Check for required instruction set support on x86 (unnecessary on x64). */
  UNUSED(L);
  return flags;
}

/* Initialize JIT compiler. */
static void jit_init(lua_State *L)
{
  uint32_t flags = jit_cpudetect(L);
  jit_State *J = L2J(L);
  J->flags = flags | JIT_F_ON | JIT_F_OPT_DEFAULT;
  memcpy(J->param, jit_param_default, sizeof(J->param));
  lj_dispatch_update(G(L));
}

LUALIB_API int luaopen_jit(lua_State *L)
{
  jit_init(L);
  lua_pushliteral(L, LJ_OS_NAME);
  lua_pushliteral(L, LJ_ARCH_NAME);
  lua_pushinteger(L, LUAJIT_VERSION_NUM);
  lua_pushliteral(L, LUAJIT_VERSION);
  LJ_LIB_REG(L, LUA_JITLIBNAME, jit);
<<<<<<< HEAD
=======
#if LJ_HASPROFILE
  lj_lib_prereg(L, LUA_JITLIBNAME ".profile", luaopen_jit_profile,
		tabref(L->env));
#endif
#ifdef LUAJIT_VMPROFILE
  lj_lib_prereg(L, LUA_JITLIBNAME ".vmprofile", luaopen_jit_vmprofile,
                tabref(L->env));
#endif
#ifndef LUAJIT_DISABLE_JITUTIL
  lj_lib_prereg(L, LUA_JITLIBNAME ".util", luaopen_jit_util, tabref(L->env));
#endif
#if LJ_HASJIT
>>>>>>> 6a66f5d0
  LJ_LIB_REG(L, "jit.opt", jit_opt);
  L->top -= 2;
  return 1;
}
<|MERGE_RESOLUTION|>--- conflicted
+++ resolved
@@ -287,21 +287,8 @@
   lua_pushinteger(L, LUAJIT_VERSION_NUM);
   lua_pushliteral(L, LUAJIT_VERSION);
   LJ_LIB_REG(L, LUA_JITLIBNAME, jit);
-<<<<<<< HEAD
-=======
-#if LJ_HASPROFILE
-  lj_lib_prereg(L, LUA_JITLIBNAME ".profile", luaopen_jit_profile,
-		tabref(L->env));
-#endif
-#ifdef LUAJIT_VMPROFILE
   lj_lib_prereg(L, LUA_JITLIBNAME ".vmprofile", luaopen_jit_vmprofile,
                 tabref(L->env));
-#endif
-#ifndef LUAJIT_DISABLE_JITUTIL
-  lj_lib_prereg(L, LUA_JITLIBNAME ".util", luaopen_jit_util, tabref(L->env));
-#endif
-#if LJ_HASJIT
->>>>>>> 6a66f5d0
   LJ_LIB_REG(L, "jit.opt", jit_opt);
   L->top -= 2;
   return 1;
