-- Use of this source code is governed by the Apache 2.0 license; see COPYING.

module(...,package.seeall)

<<<<<<< HEAD
local packet    = require("core.packet")
local lib       = require("core.lib")
local link      = require("core.link")
local config    = require("core.config")
local timer     = require("core.timer")
local histogram = require('core.histogram')
local counter   = require("core.counter")
local zone      = require("jit.zone")
local ffi       = require("ffi")
local C         = ffi.C
=======
local packet  = require("core.packet")
local lib     = require("core.lib")
local link    = require("core.link")
local config  = require("core.config")
local timer   = require("core.timer")
local shm     = require("core.shm")
local counter = require("core.counter")
local zone    = require("jit.zone")
local ffi     = require("ffi")
local C       = ffi.C
>>>>>>> 94ff2347
require("core.packet_h")

-- Set to true to enable logging
log = false
local use_restart = false

test_skipped_code = 43

-- The set of all active apps and links in the system.
-- Indexed both by name (in a table) and by number (in an array).
app_table,  app_array  = {}, {}
link_table, link_array = {}, {}

configuration = config.new()

-- Counters for statistics.
breaths   = counter.open("engine/breaths")   -- Total breaths taken
frees     = counter.open("engine/frees")     -- Total packets freed
freebits  = counter.open("engine/freebits")  -- Total packet bits freed (for 10GbE)
freebytes = counter.open("engine/freebytes") -- Total packet bytes freed
configs   = counter.open("engine/configs")   -- Total configurations loaded

-- Breathing regluation to reduce CPU usage when idle by calling usleep(3).
--
-- There are two modes available:
--
--   Hz = <n> means to aim for an exact <n> breaths per second rhythm
--   Hz = false means dynamic adjustment of the breathing interval
--
-- Dynamic adjustment automatically scales the time to sleep between
-- breaths from nothing up to maxsleep (default: 100us). If packets
-- are processed during a breath then the sleep period is halved, and
-- if no packets are processed during a breath then the sleep interval
-- is increased by one microsecond.
--
-- The default is dynamic adjustment which should work well for the
-- majority of cases.

Hz = false
sleep = 0
maxsleep = 100

-- busywait: If true then the engine will poll for new data in a tight
-- loop (100% CPU) instead of sleeping according to the Hz setting.
busywait = false

-- Return current monotonic time in seconds.
-- Can be used to drive timers in apps.
monotonic_now = false
function now ()
   return monotonic_now or C.get_monotonic_time()
end

-- Run app:methodname() in protected mode (pcall). If it throws an
-- error app will be marked as dead and restarted eventually.
local function with_restart (app, method)
   local oldshm = shm.path
   shm.path = app.shmpath
   if use_restart then
      -- Run fn in protected mode using pcall.
      local status, err = pcall(method, app)

      -- If pcall caught an error mark app as "dead" (record time and cause
      -- of death).
      if not status then app.dead = { error = err, time = now() } end
   else
      method(app)
   end
   shm.path = oldshm
end

-- Restart dead apps.
function restart_dead_apps ()
   if not use_restart then return end
   local restart_delay = 2 -- seconds
   local actions = { start={}, restart={}, reconfig={}, keep={}, stop={} }
   local restart = false

   -- Collect 'restart' actions for dead apps and log their errors.
   for i = 1, #app_array do
      local app = app_array[i]
      if app.dead and (now() - app.dead.time) >= restart_delay then
         restart = true
         io.stderr:write(("Restarting %s (died at %f: %s)\n")
                         :format(app.appname, app.dead.time, app.dead.error))
         table.insert(actions.restart, app.appname)
      else
         table.insert(actions.keep, app.appname)
      end
   end

   -- Restart dead apps if necessary.
   if restart then apply_config_actions(actions, configuration) end
end

-- Configure the running app network to match new_configuration.
--
-- Successive calls to configure() will migrate from the old to the
-- new app network by making the changes needed.
function configure (new_config)
   local actions = compute_config_actions(configuration, new_config)
   apply_config_actions(actions, new_config)
   configuration = new_config
   counter.add(configs)
end

-- Return the configuration actions needed to migrate from old config to new.
--
-- Here is an example return value for a case where two apps must
-- start, one must stop, and one is kept as it is:
--   { start = {'newapp1', 'newapp2'},
--     stop  = {'deadapp1'},
--     keep  = {'oldapp1'},
--     restart = {},
--     reconfig = {}
--   }
function compute_config_actions (old, new)
   local actions = { start={}, restart={}, reconfig={}, keep={}, stop={} }
   for appname, info in pairs(new.apps) do
      local class, arg = info.class, info.arg
      local action = nil
      if not old.apps[appname]                then action = 'start'
      elseif old.apps[appname].class ~= class then action = 'restart'
      elseif not lib.equal(old.apps[appname].arg, arg)
                                              then action = 'reconfig'
      else                                         action = 'keep'  end
      table.insert(actions[action], appname)
   end
   for appname in pairs(old.apps) do
      if not new.apps[appname] then
         table.insert(actions['stop'], appname)
      end
   end
   return actions
end

-- Update the active app network by applying the necessary actions.
function apply_config_actions (actions, conf)
   -- The purpose of this function is to populate these tables:
   local new_app_table,  new_app_array  = {}, {}, {}
   local new_link_table, new_link_array = {}, {}, {}
   -- Temporary name->index table for use in link renumbering
   local app_name_to_index = {}
   -- Table of functions that execute config actions
   local ops = {}
   function ops.stop (name)
      if app_table[name].stop then
         local shmorig = shm.path
         shm.path = app_table[name].shmpath
         app_table[name]:stop()
         shm.path = shmorig
         shm.unlink(app_table[name].shmpath)
      end
   end
   function ops.keep (name)
      new_app_table[name] = app_table[name]
      table.insert(new_app_array, app_table[name])
      app_name_to_index[name] = #new_app_array
   end
   function ops.start (name)
      local class = conf.apps[name].class
      local arg = conf.apps[name].arg
      local shmpath, shmorig = "apps/"..name, shm.path
      shm.path = shmpath
      local app = class:new(arg)
      shm.path = shmorig
      if type(app) ~= 'table' then
         error(("bad return value from app '%s' start() method: %s"):format(
                  name, tostring(app)))
      end
      local zone = app.zone or getfenv(class.new)._NAME or name
      app.appname = name
      app.output = {}
      app.input = {}
      app.shmpath = shmpath
      new_app_table[name] = app
      table.insert(new_app_array, app)
      app_name_to_index[name] = #new_app_array
      app.zone = zone
   end
   function ops.restart (name)
      ops.stop(name)
      ops.start(name)
   end
   function ops.reconfig (name)
      if app_table[name].reconfig then
         local arg = conf.apps[name].arg
         local app = app_table[name]
         app:reconfig(arg)
         new_app_table[name] = app
         table.insert(new_app_array, app)
         app_name_to_index[name] = #new_app_array
      else
         ops.restart(name)
      end
   end
   -- Dispatch actions in a suitable sequence.
   for _, action in ipairs({'stop', 'restart', 'keep', 'reconfig', 'start'}) do
      for _, name in ipairs(actions[action]) do
         if log and action ~= 'keep' then
            io.write("engine: ", action, " app ", name, "\n")
         end
         ops[action](name)
      end
   end
   -- Setup links: create (or reuse) and renumber.
   for linkspec in pairs(conf.links) do
      local fa, fl, ta, tl = config.parse_link(linkspec)
      if not new_app_table[fa] then error("no such app: " .. fa) end
      if not new_app_table[ta] then error("no such app: " .. ta) end
      -- Create or reuse a link and assign/update receiving app index
      local link = link_table[linkspec] or link.new(linkspec)
      link.receiving_app = app_name_to_index[ta]
      -- Add link to apps
      new_app_table[fa].output[fl] = link
      table.insert(new_app_table[fa].output, link)
      new_app_table[ta].input[tl] = link
      table.insert(new_app_table[ta].input, link)
      -- Remember link
      new_link_table[linkspec] = link
      table.insert(new_link_array, link)
   end
   -- Free obsolete links.
   for linkspec, r in pairs(link_table) do
      if not new_link_table[linkspec] then link.free(r, linkspec) end
   end
   -- commit changes
   app_table, link_table = new_app_table, new_link_table
   app_array, link_array = new_app_array, new_link_array
end

-- Call this to "run snabb switch".
function main (options)
   options = options or {}
   local done = options.done
   local no_timers = options.no_timers
   if options.duration then
      assert(not done, "You can not have both 'duration' and 'done'")
      done = lib.timer(options.duration * 1e9)
   end

   local breathe = breathe
   if options.measure_latency or options.measure_latency == nil then
      local latency = histogram.create('engine/latency', 1e-6, 1e0)
      breathe = latency:wrap_thunk(breathe, now)
   end

   monotonic_now = C.get_monotonic_time()
   repeat
      breathe()
      if not no_timers then timer.run() end
      if not busywait then pace_breathing() end
   until done and done()
   counter.commit()
   if not options.no_report then report(options.report) end
end

local nextbreath
local lastfrees = 0
local lastfreebits = 0
local lastfreebytes = 0
-- Wait between breaths to keep frequency with Hz.
function pace_breathing ()
   if Hz then
      nextbreath = nextbreath or monotonic_now
      local sleep = tonumber(nextbreath - monotonic_now)
      if sleep > 1e-6 then
         C.usleep(sleep * 1e6)
         monotonic_now = C.get_monotonic_time()
      end
      nextbreath = math.max(nextbreath + 1/Hz, monotonic_now)
   else
      if lastfrees == counter.read(frees) then
         sleep = math.min(sleep + 1, maxsleep)
         C.usleep(sleep)
      else
         sleep = math.floor(sleep/2)
      end
      lastfrees = counter.read(frees)
      lastfreebytes = counter.read(freebytes)
      lastfreebits = counter.read(freebits)
   end
end

function breathe ()
   monotonic_now = C.get_monotonic_time()
   -- Restart: restart dead apps
   restart_dead_apps()
   -- Inhale: pull work into the app network
   for i = 1, #app_array do
      local app = app_array[i]
--      if app.pull then
--         zone(app.zone) app:pull() zone()
      if app.pull and not app.dead then
         zone(app.zone)
         with_restart(app, app.pull)
         zone()
      end
   end
   -- Exhale: push work out through the app network
   local firstloop = true
   repeat
      local progress = false
      -- For each link that has new data, run the receiving app
      for i = 1, #link_array do
         local link = link_array[i]
         if firstloop or link.has_new_data then
            link.has_new_data = false
            local receiver = app_array[link.receiving_app]
            if receiver.push and not receiver.dead then
               zone(receiver.zone)
               with_restart(receiver, receiver.push)
               zone()
               progress = true
            end
         end
      end
      firstloop = false
   until not progress  -- Stop after no link had new data
   counter.add(breaths)
   -- Commit counters at a reasonable frequency
   if counter.read(breaths) % 100 == 0 then counter.commit() end
end

function report (options)
   if not options or options.showload then
      report_load()
   end
   if options and options.showlinks then
      report_links()
   end
   if options and options.showapps then
      report_apps()
   end
end

-- Load reporting prints several metrics:
--   time - period of time that the metrics were collected over
--   fps  - frees per second (how many calls to packet.free())
--   fpb  - frees per breath
--   bpp  - bytes per packet (average packet size)
local lastloadreport = nil
local reportedfrees = nil
local reportedfreebits = nil
local reportedfreebytes = nil
local reportedbreaths = nil
function report_load ()
   local frees = counter.read(frees)
   local freebits = counter.read(freebits)
   local freebytes = counter.read(freebytes)
   local breaths = counter.read(breaths)
   if lastloadreport then
      local interval = now() - lastloadreport
      local newfrees   = tonumber(frees - reportedfrees)
      local newbytes   = tonumber(freebytes - reportedfreebytes)
      local newbits    = tonumber(freebits - reportedfreebits)
      local newbreaths = tonumber(breaths - reportedbreaths)
      local fps = math.floor(newfrees/interval)
      local fbps = math.floor(newbits/interval)
      local fpb = math.floor(newfrees/newbreaths)
      local bpp = math.floor(newbytes/newfrees)
      print(("load: time: %-2.2fs  fps: %-9s fpGbps: %-3.3f fpb: %-3s bpp: %-4s sleep: %-4dus"):format(
         interval,
         lib.comma_value(fps),
         fbps / 1e9,
         lib.comma_value(fpb),
         (bpp ~= bpp) and "-" or tostring(bpp), -- handle NaN
         sleep))
   end
   lastloadreport = now()
   reportedfrees = frees
   reportedfreebits = freebits
   reportedfreebytes = freebytes
   reportedbreaths = breaths
end

function report_links ()
   print("link report:")
   local function loss_rate(drop, sent)
      sent = tonumber(sent)
      if not sent or sent == 0 then return 0 end
      return tonumber(drop) * 100 / (tonumber(drop)+sent)
   end
   local names = {}
   for name in pairs(link_table) do table.insert(names, name) end
   table.sort(names)
   for i, name in ipairs(names) do
      l = link_table[name]
      local txpackets = counter.read(l.stats.txpackets)
      local txdrop = counter.read(l.stats.txdrop)
      print(("%20s sent on %s (loss rate: %d%%)"):format(
            lib.comma_value(txpackets), name, loss_rate(txdrop, txpackets)))
   end
end

function report_apps ()
   print ("apps report:")
   for name, app in pairs(app_table) do
      if app.dead then
         print(name, ("[dead: %s]"):format(app.dead.error))
      elseif app.report then
         print(name)
         if use_restart then
            with_restart(app, app.report)
         else
            -- Restarts are disabled, still we want to not die on
            -- errors during app reports, thus this workaround:
            local status, err = pcall(app.report, app)
            if not status then
               print("Warning: "..name.." threw an error during report: "..err)
            end
         end
      end
   end
end

function selftest ()
   print("selftest: app")
   local App = {}
   function App:new () return setmetatable({}, {__index = App}) end
   local c1 = config.new()
   config.app(c1, "app1", App)
   config.app(c1, "app2", App)
   config.link(c1, "app1.x -> app2.x")
   print("empty -> c1")
   configure(c1)
   assert(#app_array == 2)
   assert(#link_array == 1)
   assert(app_table.app1 and app_table.app2)
   local orig_app1 = app_table.app1
   local orig_app2 = app_table.app2
   local orig_link = link_array[1]
   print("c1 -> c1")
   configure(c1)
   assert(app_table.app1 == orig_app1)
   assert(app_table.app2 == orig_app2)
   local c2 = config.new()
   config.app(c2, "app1", App, "config")
   config.app(c2, "app2", App)
   config.link(c2, "app1.x -> app2.x")
   config.link(c2, "app2.x -> app1.x")
   print("c1 -> c2")
   configure(c2)
   assert(#app_array == 2)
   assert(#link_array == 2)
   assert(app_table.app1 ~= orig_app1) -- should be restarted
   assert(app_table.app2 == orig_app2) -- should be the same
   -- tostring() because == does not work on FFI structs?
   assert(tostring(orig_link) == tostring(link_table['app1.x -> app2.x']))
   print("c2 -> c1")
   configure(c1) -- c2 -> c1
   assert(app_table.app1 ~= orig_app1) -- should be restarted
   assert(app_table.app2 == orig_app2) -- should be the same
   assert(#app_array == 2)
   assert(#link_array == 1)
   print("c1 -> empty")
   configure(config.new())
   assert(#app_array == 0)
   assert(#link_array == 0)
   -- Test app restarts on failure.
   use_restart = true
   print("c_fail")
   local App1 = {zone="test"}
   function App1:new () return setmetatable({}, {__index = App1}) end
   function App1:pull () error("Pull error.") end
   function App1:push () return true end
   function App1:report () return true end
   local App2 = {zone="test"}
   function App2:new () return setmetatable({}, {__index = App2}) end
   function App2:pull () return true end
   function App2:push () error("Push error.") end
   function App2:report () return true end
   local App3 = {zone="test"}
   function App3:new () return setmetatable({}, {__index = App3}) end
   function App3:pull () return true end
   function App3:push () return true end
   function App3:report () error("Report error.") end
   local c_fail = config.new()
   config.app(c_fail, "app1", App1)
   config.app(c_fail, "app2", App2)
   config.app(c_fail, "app3", App3)
   config.link(c_fail, "app1.x -> app2.x")
   configure(c_fail)
   local orig_app1 = app_table.app1
   local orig_app2 = app_table.app2
   local orig_app3 = app_table.app3
   local orig_link1 = link_array[1]
   local orig_link2 = link_array[2]
   main({duration = 4, report = {showapps = true}})
   assert(app_table.app1 ~= orig_app1) -- should be restarted
   assert(app_table.app2 ~= orig_app2) -- should be restarted
   assert(app_table.app3 == orig_app3) -- should be the same
   main({duration = 4, report = {showapps = true}})
   assert(app_table.app3 ~= orig_app3) -- should be restarted
   -- Test shm.path management
   print("shm.path management")
   local S = require("syscall")
   local App4 = {zone="test"}
   function App4:new ()
      local c = counter.open('test')
      counter.set(c, 42)
      counter.commit()
      return setmetatable({test_counter = c},
                          {__index = App4})
   end
   function App4:pull ()
      assert(counter.read(self.test_counter) == 42, "Invalid counter value")
      counter.add(self.test_counter)
   end
   function App4:stop ()
      assert(counter.read(self.test_counter) == 43, "Invalid counter value")
      counter.delete('test')
   end
   local c_counter = config.new()
   config.app(c_counter, "App4", App4)
   configure(c_counter)
   main({done = function () return app_table.App4.test_counter end})
   assert(S.stat(shm.root.."/"..shm.resolve("apps/App4/test")),
          "Missing : apps/App4/test")
   configure(config.new())
   assert(not S.stat(shm.root.."/"..shm.resolve("apps/App4")),
          "Failed to unlink apps/App4")
   print("OK")
end

-- XXX add graphviz() function back.
<|MERGE_RESOLUTION|>--- conflicted
+++ resolved
@@ -2,29 +2,17 @@
 
 module(...,package.seeall)
 
-<<<<<<< HEAD
 local packet    = require("core.packet")
 local lib       = require("core.lib")
 local link      = require("core.link")
 local config    = require("core.config")
 local timer     = require("core.timer")
+local shm     = require("core.shm")
 local histogram = require('core.histogram')
 local counter   = require("core.counter")
 local zone      = require("jit.zone")
 local ffi       = require("ffi")
 local C         = ffi.C
-=======
-local packet  = require("core.packet")
-local lib     = require("core.lib")
-local link    = require("core.link")
-local config  = require("core.config")
-local timer   = require("core.timer")
-local shm     = require("core.shm")
-local counter = require("core.counter")
-local zone    = require("jit.zone")
-local ffi     = require("ffi")
-local C       = ffi.C
->>>>>>> 94ff2347
 require("core.packet_h")
 
 -- Set to true to enable logging
