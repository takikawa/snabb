--- conflicted
+++ resolved
@@ -72,12 +72,8 @@
       pciaddr = interface.pci,
       vmdq = interface.vlan and true,
       vlan = interface.vlan and interface.vlan.v4_vlan_tag,
-<<<<<<< HEAD
       macaddr = ethernet:ntop(iexternal_interface.mac),
-=======
-      macaddr = ethernet:ntop(external_interface.mac),
       ring_buffer_size = interface.ring_buffer_size,
->>>>>>> 2ec03c0c
       mtu = v4_mtu })
    local v6_mtu = ginternal_interface.mtu + constants.ethernet_header_size
    if iinternal_interface.vlan_tag then
@@ -88,12 +84,8 @@
       pciaddr = interface.pci,
       vmdq = interface.vlan and true,
       vlan = interface.vlan and interface.vlan.v6_vlan_tag,
-<<<<<<< HEAD
       macaddr = ethernet:ntop(iinternal_interface.mac),
-=======
-      macaddr = ethernet:ntop(internal_interface.mac),
       ring_buffer_size = interface.ring_buffer_size,
->>>>>>> 2ec03c0c
       mtu = v6_mtu})
 
    local v4_in, v4_out = v4_nic_name.."."..rx, v4_nic_name.."."..tx
