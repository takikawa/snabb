--- conflicted
+++ resolved
@@ -9,7 +9,6 @@
 local C = ffi.C
 local timer = require("core.timer")
 local pci = require("lib.hardware.pci")
-local ingress_drop_monitor = require("lib.timers.ingress_drop_monitor")
 local counter = require("core.counter")
 
 local long_opts = {
@@ -88,10 +87,6 @@
    function check_for_reconfigure()
       needs_reconfigure = C.stat_mtime(confpath) ~= mtime
    end
-<<<<<<< HEAD
-   timer.activate(ingress_drop_monitor.new({action='warn'}):timer())
-=======
->>>>>>> 48fb0281
    timer.activate(timer.new("reconf", check_for_reconfigure, 1e9, 'repeating'))
    -- Flush logs every second.
    timer.activate(timer.new("flush", io.flush, 1e9, 'repeating'))
