--- conflicted
+++ resolved
@@ -28,13 +28,8 @@
 local S          = require("syscall")
 local engine     = require("core.app")
 local lib        = require("core.lib")
-<<<<<<< HEAD
 local shm        = require("core.shm")
-
-=======
 local yang       = require("lib.yang.yang")
->>>>>>> d69eea4b
-
 
 local alarm_notification = false
 
