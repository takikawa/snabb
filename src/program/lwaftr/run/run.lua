module(..., package.seeall)

local S          = require("syscall")
local config     = require("core.config")
local csv_stats  = require("program.lwaftr.csv_stats")
local lib        = require("core.lib")
local setup      = require("program.lwaftr.setup")
local ingress_drop_monitor = require("lib.timers.ingress_drop_monitor")
local lwutil = require("apps.lwaftr.lwutil")
local engine = require("core.app")

local fatal, file_exists = lwutil.fatal, lwutil.file_exists
local nic_exists = lwutil.nic_exists

local function show_usage(exit_code)
   print(require("program.lwaftr.run.README_inc"))
   if exit_code then main.exit(exit_code) end
end
local function migrate_device_on_config(config, v4, v6)
   -- Validate there is only one instance, otherwise the option is ambiguous.
   local device, instance
   for pci_addr, inst in pairs(config.softwire_config.instance) do
      assert(device == nil, "Unable to migrate config to '"..pci_addr.."' as"..
                             "there are multiple instances configured.")
      device, instance = pci_addr, inst
   end

   local migrated = config
   migrated.softwire_config.instance = lib.deepcopy(
      migrated.softwire_config.instance
   )
   local instances = migrated.softwire_config.instance

   if v4 and v4 ~= device then
      print("Migrating instance '"..device.."' to '"..v4.."'")
      instances[v4] = instances[device]
      instances[device] = nil
   end

   if v6 then
      local device, instance = next(instances)
      instance.queue.values[1].external_interface.device = v6
   end

   return migrated
end

function parse_args(args)
   if #args == 0 then show_usage(1) end
   local conf_file, v4, v6
   local ring_buffer_size
   local opts = { verbosity = 0 }
   local scheduling = { ingress_drop_monitor = 'flush' }
   local handlers = {}
   function handlers.n (arg) opts.name = assert(arg) end
   function handlers.v () opts.verbosity = opts.verbosity + 1 end
   function handlers.i () opts.virtio_net = true end
   function handlers.D (arg)
      opts.duration = assert(tonumber(arg), "duration must be a number")
      assert(opts.duration >= 0, "duration can't be negative")
   end
   function handlers.c(arg)
      conf_file = arg
      if not file_exists(conf_file) then
         fatal(("Couldn't locate configuration file at %s"):format(conf_file))
      end
   end
   function handlers.cpu(arg)
      local cpu = tonumber(arg)
      if not cpu or cpu ~= math.floor(cpu) or cpu < 0 then
         fatal("Invalid cpu number: "..arg)
      end
      scheduling.cpu = cpu
   end
   handlers['real-time'] = function(arg)
      scheduling.real_time = true
   end
   function handlers.r (arg)
      ring_buffer_size = tonumber(arg)
   end
   handlers["on-a-stick"] = function(arg)
      opts["on-a-stick"] = true
      v4 = arg
      if not nic_exists(v4) then
         fatal(("Couldn't locate NIC with PCI address '%s'"):format(v4))
      end
   end
   handlers["mirror"] = function (ifname)
      opts["mirror"] = ifname
   end
   function handlers.v4(arg) v4 = arg end
   function handlers.v6(arg) v6 = arg end
   function handlers.y() opts.hydra = true end
   function handlers.b(arg) opts.bench_file = arg end
   handlers["ingress-drop-monitor"] = function (arg)
      if arg == 'flush' or arg == 'warn' then
         scheduling.ingress_drop_monitor = arg
      elseif arg == 'off' then
         scheduling.ingress_drop_monitor = false
      else
         fatal("invalid --ingress-drop-monitor argument: " .. arg
                  .." (valid values: flush, warn, off)")
      end
   end
   function handlers.reconfigurable() opts.reconfigurable = true end
   function handlers.h() show_usage(0) end
   lib.dogetopt(args, handlers, "b:c:vD:yhir:n:",
     { conf = "c", v4 = 1, v6 = 1, ["v4-pci"] = 1, ["v6-pci"] = 1,
     verbose = "v", duration = "D", help = "h", virtio = "i", cpu = 1,
     ["ring-buffer-size"] = "r", ["real-time"] = 0, ["bench-file"] = "b",
     ["ingress-drop-monitor"] = 1, ["on-a-stick"] = 1, mirror = 1,
     hydra = "y", reconfigurable = 0, name="n" })
   if ring_buffer_size ~= nil then
      if opts.virtio_net then
         fatal("setting --ring-buffer-size does not work with --virtio")
      end
      opts.ring_buffer_size = ring_buffer_size
   end
   if not conf_file then fatal("Missing required --conf argument.") end
   if opts.mirror then
      assert(opts["on-a-stick"], "Mirror option is only valid in on-a-stick mode")
   end
   if opts["on-a-stick"] then
      scheduling.pci_addrs = { v4 }
      return opts, scheduling, conf_file, v4
   else
      scheduling.pci_addrs = { v4, v6 }
      return opts, scheduling, conf_file, v4, v6
   end
end

-- Requires a V4V6 splitter if running in on-a-stick mode and VLAN tag values
-- are the same for the internal and external interfaces.
local function requires_splitter (opts, conf)
   if opts["on-a-stick"] then
      local internal_interface = conf.softwire_config.internal_interface
      local external_interface = conf.softwire_config.external_interface
      return internal_interface.vlan_tag == external_interface.vlan_tag
   end
   return false
end

function run(args)
   local opts, scheduling, conf_file, v4, v6 = parse_args(args)
   local conf = require('apps.lwaftr.conf').load_lwaftr_config(conf_file)

   -- If there are v4 or v6 options we need to migrate the configuration in
   -- memory from the PCI device specified, later we'll want to support
   -- selecting multiple devices, this is where you will do it.
   if v4 or v6 then
      conf = migrate_device_on_config(conf, v4, v6)
   end

   local use_splitter = requires_splitter(opts, conf)

   -- If there is a name defined on the command line, it should override
   -- anything defined in the config.
   if opts.name then
      conf.softwire_config.name = opts.name
   end

   local c = config.new()
   local setup_fn, setup_args
   if opts.virtio_net then
      setup_fn, setup_args = setup.load_virt, { 'inetNic', 'b4sideNic' }
   elseif opts["on-a-stick"] then
      setup_fn = setup.load_on_a_stick
      setup_args =
         { { v4_nic_name = 'inetNic', v6_nic_name = 'b4sideNic',
<<<<<<< HEAD
             v4v6 = use_splitter and 'v4v6', pciaddr = v4,
             ndescriptors = opts.ring_buffer_size,
             mirror = opts.mirror } }
   else
      setup_fn = setup.load_phy
      setup_args = { 'inetNic', v4, 'b4sideNic', v6, opts.ring_buffer_size }
=======
             v4v6 = use_splitter and 'v4v6', mirror = opts.mirror } }
   else
      setup_fn, setup_args = setup.load_phy, { 'inetNic', 'b4sideNic' }
>>>>>>> 9dd7913e
   end

   if opts.reconfigurable then
      setup.reconfigurable(scheduling, setup_fn, c, conf, unpack(setup_args))
   else
      setup.apply_scheduling(scheduling)
      setup_fn(c, conf, unpack(setup_args))
   end

   engine.configure(c)

   if opts.verbosity >= 2 then
      local function lnicui_info() engine.report_apps() end
      local t = timer.new("report", lnicui_info, 1e9, 'repeating')
      timer.activate(t)
   end

   if opts.verbosity >= 1 then
      function add_csv_stats_for_pid(pid)
         local csv = csv_stats.CSVStatsTimer:new(opts.bench_file, opts.hydra, pid)
         -- Link names like "tx" are from the app's perspective, but
         -- these labels are from the perspective of the lwAFTR as a
         -- whole so they are reversed.
         local ipv4_tx = opts.hydra and 'ipv4rx' or 'IPv4 RX'
         local ipv4_rx = opts.hydra and 'ipv4tx' or 'IPv4 TX'
         local ipv6_tx = opts.hydra and 'ipv6rx' or 'IPv6 RX'
         local ipv6_rx = opts.hydra and 'ipv6tx' or 'IPv6 TX'
         if use_splitter then
            csv:add_app('v4v6', { 'v4', 'v4' }, { tx=ipv4_tx, rx=ipv4_rx })
            csv:add_app('v4v6', { 'v6', 'v6' }, { tx=ipv6_tx, rx=ipv6_rx })
         else
            csv:add_app('inetNic', { 'output', 'input' }, { tx=ipv4_tx, rx=ipv4_rx })
            csv:add_app('b4sideNic', { 'output', 'input' }, { tx=ipv6_tx, rx=ipv6_rx })
         end
         csv:activate()
      end
      if opts.reconfigurable then
         local pids = engine.configuration.apps['leader'].arg.follower_pids
         for _,pid in ipairs(pids) do
            local function start_sampling()
               -- The worker will be fed its configuration by the
               -- leader, but we don't know when that will all be ready.
               -- Just retry if this doesn't succeed.
               if not pcall(add_csv_stats_for_pid, pid) then
                  io.stderr:write("Waiting on follower "..pid.." to start "..
                                     "before recording statistics...\n")
                  timer.activate(timer.new('retry_csv', start_sampling, 2e9))
               end
            end
            timer.activate(timer.new('spawn_csv_stats', start_sampling, 50e6))
         end
      else
         add_csv_stats_for_pid(S.getpid())
      end
   end

   if opts.ingress_drop_monitor then
      if opts.reconfigurable then
         io.stderr:write("Warning: Ingress drop monitor not yet supported "..
                            "in multiprocess mode.\n")
      else
         local mon = ingress_drop_monitor.new({action=opts.ingress_drop_monitor})
         timer.activate(mon:timer())
      end
   end

   if not opts.reconfigurable then
      -- The leader does not need all the CPU, only the followers do.
      engine.busywait = true
   end
   if opts.duration then
      engine.main({duration=opts.duration, report={showlinks=true}})
   else
      engine.main({report={showlinks=true}})
   end
end<|MERGE_RESOLUTION|>--- conflicted
+++ resolved
@@ -167,18 +167,9 @@
       setup_fn = setup.load_on_a_stick
       setup_args =
          { { v4_nic_name = 'inetNic', v6_nic_name = 'b4sideNic',
-<<<<<<< HEAD
-             v4v6 = use_splitter and 'v4v6', pciaddr = v4,
-             ndescriptors = opts.ring_buffer_size,
-             mirror = opts.mirror } }
-   else
-      setup_fn = setup.load_phy
-      setup_args = { 'inetNic', v4, 'b4sideNic', v6, opts.ring_buffer_size }
-=======
              v4v6 = use_splitter and 'v4v6', mirror = opts.mirror } }
    else
       setup_fn, setup_args = setup.load_phy, { 'inetNic', 'b4sideNic' }
->>>>>>> 9dd7913e
    end
 
    if opts.reconfigurable then
