--- conflicted
+++ resolved
@@ -119,7 +119,6 @@
    if opts.mirror then
       assert(opts["on-a-stick"], "Mirror option is only valid in on-a-stick mode")
    end
-   cpuset.global_cpuset():bind_to_numa_node()
    if opts["on-a-stick"] then
       scheduling.pci_addrs = { v4 }
       return opts, scheduling, conf_file, v4
@@ -152,7 +151,6 @@
    -- If there is a name defined on the command line, it should override
    -- anything defined in the config.
    if opts.name then conf.softwire_config.name = opts.name end
-<<<<<<< HEAD
 
    local function setup_fn(graph, lwconfig)
       -- If --virtio has been specified, always use this.
@@ -160,15 +158,6 @@
 	 return setup_fn(graph, lwconfig, 'inetNic', 'b4sideNic')
       end
 
-=======
-
-   local function setup_fn(graph, lwconfig)
-      -- If --virtio has been specified, always use this.
-      if opts.virtio_net then
-	 return setup_fn(graph, lwconfig, 'inetNic', 'b4sideNic')
-      end
-
->>>>>>> f034af88
       -- If instance has external-interface.device configure as bump-in-the-wire
       -- otherwise configure it in on-a-stick mode.
       local device, id, queue = lwutil.parse_instance(lwconfig)
@@ -186,15 +175,7 @@
       end
    end
 
-<<<<<<< HEAD
-   local c = config.new()
-
-   conf.alarm_notification = true
-   setup.reconfigurable(scheduling, setup_fn, c, conf)
-   engine.configure(c)
-=======
    local manager = setup.ptree_manager(scheduling, setup_fn, conf)
->>>>>>> f034af88
 
    -- FIXME: Doesn't work in multi-process environment.
    if false and opts.verbosity >= 2 then
@@ -204,13 +185,9 @@
    end
 
    if opts.verbosity >= 1 then
-<<<<<<< HEAD
-      function add_csv_stats_for_pid(pid, write_header)
-=======
       local stats = {csv={}}
       function stats:worker_starting(id) end
       function stats:worker_started(id, pid)
->>>>>>> f034af88
          local csv = csv_stats.CSVStatsTimer:new(opts.bench_file, opts.hydra, pid)
          -- Link names like "tx" are from the app's perspective, but
          -- these labels are from the perspective of the lwAFTR as a
@@ -226,22 +203,6 @@
             csv:add_app('inetNic', { 'tx', 'rx' }, { tx=ipv4_tx, rx=ipv4_rx })
             csv:add_app('b4sideNic', { 'tx', 'rx' }, { tx=ipv6_tx, rx=ipv6_rx })
          end
-<<<<<<< HEAD
-         csv:activate(write_header)
-      end
-      setup.start_sampling(add_csv_stats_for_pid)
-   end
-
-   if opts.ingress_drop_monitor then
-      io.stderr:write("Warning: Ingress drop monitor not yet supported\n")
-   end
-
-   if opts.duration then
-      engine.main({duration=opts.duration, report={showlinks=true}})
-   else
-      engine.main({report={showlinks=true}})
-   end
-=======
          self.csv[id] = csv
          self.csv[id]:start()
       end
@@ -255,5 +216,4 @@
 
    manager:main(opts.duration)
    manager:stop()
->>>>>>> f034af88
 end