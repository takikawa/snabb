--- conflicted
+++ resolved
@@ -175,15 +175,12 @@
    f:close()
 end
 
-<<<<<<< HEAD
-=======
 -- For devices used by some Snabb apps, PCI bus mastering should
 -- outlive the life of the process.
 function disable_bus_master_cleanup (device)
    shm.unlink('group/dma/pci/'..canonical(device))
 end
 
->>>>>>> 5e72f509
 -- Shutdown DMA to prevent "dangling" requests for PCI devices opened
 -- by pid (or other processes in its process group).
 --
