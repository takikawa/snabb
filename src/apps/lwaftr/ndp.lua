--- conflicted
+++ resolved
@@ -224,13 +224,8 @@
                         src = local_ipv6, dst = dst_ipv6 })
    i:payload_length(dgram:packet().length)
    
-<<<<<<< HEAD
-   local ph = i:pseudo_header(ns_pkt.length, proto_icmpv6)
+   local ph = i:pseudo_header(dgram:packet().length, proto_icmpv6)
    local ph_len = ipv6_pseudoheader_size
-=======
-   local ph = i:pseudo_header(dgram:packet().length, proto_icmpv6)
-   ph_len = ipv6_pseudoheader_size
->>>>>>> 231808b5
    local base_checksum = checksum.ipsum(ffi.cast("uint8_t*", ph), ph_len, 0)
    local csum = checksum.ipsum(dgram:packet().data, dgram:packet().length, bit.bnot(base_checksum))
    wr16(dgram:packet().data + 2, C.htons(csum))
@@ -273,13 +268,8 @@
                         src = local_ipv6, dst = dst_ipv6 })
    i:payload_length(dgram:packet().length)
    
-<<<<<<< HEAD
-   local ph = i:pseudo_header(na_pkt.length, proto_icmpv6)
+   local ph = i:pseudo_header(dgram:packet().length, proto_icmpv6)
    local ph_len = ipv6_pseudoheader_size
-=======
-   local ph = i:pseudo_header(dgram:packet().length, proto_icmpv6)
-   ph_len = ipv6_pseudoheader_size
->>>>>>> 231808b5
    local base_checksum = checksum.ipsum(ffi.cast("uint8_t*", ph), ph_len, 0)
    local csum = checksum.ipsum(dgram:packet().data, dgram:packet().length,
                                bit.bnot(base_checksum))
