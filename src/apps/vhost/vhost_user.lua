--- conflicted
+++ resolved
@@ -103,35 +103,6 @@
    end
 end
 
-<<<<<<< HEAD
-=======
-function VhostUser:tx_callback (p)
-   counter.add(self.counters.txbytes, packet.length(p))
-   counter.add(self.counters.txpackets)
-   if ethernet:is_mcast(packet.data(p)) then
-      counter.add(self.counters.txmcast)
-   end
-   if ethernet:is_bcast(packet.data(p)) then
-      counter.add(self.counters.txbcast)
-   end
-end
-
-function VhostUser:rx_callback (p)
-   counter.add(self.counters.rxbytes, packet.length(p))
-   counter.add(self.counters.rxpackets)
-   if ethernet:is_mcast(packet.data(p)) then
-      counter.add(self.counters.rxmcast)
-   end
-   if ethernet:is_bcast(packet.data(p)) then
-      counter.add(self.counters.rxbcast)
-   end
-end
-
-function VhostUser:rxdrop_callback (p)
-   counter.add(self.counters.rxdrop)
-end
-
->>>>>>> cf1810e2
 -- Try to connect to QEMU.
 function VhostUser:client_connect ()
    return C.vhost_user_connect(self.socket_path)
